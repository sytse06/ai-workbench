--- conflicted
+++ resolved
@@ -1,21 +1,12 @@
 # model_helpers/prompt_assistant.py
-<<<<<<< HEAD
 # Standard library imports
 import logging
 from typing import Dict, List, Any
 
 # Third-party imports
+import os
 from langchain.prompts import ChatPromptTemplate
 from langchain.schema import HumanMessage, AIMessage, SystemMessage
-=======
-import os
-from langchain.prompts import ChatPromptTemplate
-from langchain.schema import HumanMessage, AIMessage, SystemMessage, BaseMessage
-from typing import List, Dict, Any, Generator, Union, Tuple
-from ai_model_core.config.credentials import get_api_key, load_credentials
-from ai_model_core.config.settings import load_config, get_prompt_list, update_prompt_list
-from ai_model_core import get_model, get_prompt_template, get_system_prompt, _format_history
->>>>>>> b5c3ae65
 from langchain.schema.runnable import RunnableParallel
 
 # Local imports
@@ -34,9 +25,6 @@
     get_system_prompt,
     _format_history
 )
-
-# Set USER_AGENT environment variable
-os.environ["USER_AGENT"] = "AI-Workbench/1.0"
 
 logger = logging.getLogger(__name__)
 
