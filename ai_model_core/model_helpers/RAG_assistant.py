--- conflicted
+++ resolved
@@ -1,7 +1,5 @@
 # model_helpers/RAG_assistant.py
 from langgraph.graph import StateGraph, END
-<<<<<<< HEAD
-=======
 import torch
 from transformers import AutoTokenizer, AutoModel
 import fitz  # PyMuPDF
@@ -9,7 +7,6 @@
 from PIL import Image
 import io
 from langchain.schema import Document
->>>>>>> 76656c57
 from typing import TypedDict, List, Annotated
 from operator import add
 #import BeautifulSoup4
@@ -41,13 +38,6 @@
     question: str
     answer: str
     all_actions: Annotated[List[str], add]
-<<<<<<< HEAD
-
-class RAGAssistant:
-    def __init__(self, model_name="Ollama (LLama3.1)", embedding_model="nomic-embed-text", chunk_size=7500, chunk_overlap=100, temperature=0.7, num_similar_docs=3, language="english", max_tokens=None):
-        self.model_local = get_model(model_name)
-        self.embedding_model_name = embedding_model
-=======
 
 import fitz  # PyMuPDF
 from langchain.schema import Document
@@ -108,7 +98,6 @@
         self.model_local = get_model(model_name)
         self.embedding_model_name = embedding_model
         self.embedding_model = get_embedding_model(embedding_model)  # Initialize the embedding model
->>>>>>> 76656c57
         self.chunk_size = chunk_size
         self.chunk_overlap = chunk_overlap
         self.temperature = temperature
@@ -122,38 +111,22 @@
         self.config = load_config()
         self.max_tokens = max_tokens
     
-<<<<<<< HEAD
-    def load_content(self, url_input, file_input, model_choice, embedding_choice, chunk_size, chunk_overlap, max_tokens):
-=======
     def load_content(self, url_input, file_input, model_choice, embedding_choice, chunk_size, chunk_overlap, max_tokens, retrieval_method="similarity"):
->>>>>>> 76656c57
         try:
             # Update the current instance instead of creating a new one
             self.model_local = get_model(model_choice)
             self.embedding_model_name = embedding_choice
-<<<<<<< HEAD
-=======
             self.embedding_model = get_embedding_model(embedding_choice)  # Update the embedding model
->>>>>>> 76656c57
             self.chunk_size = chunk_size
             self.chunk_overlap = chunk_overlap
             self.max_tokens = max_tokens
             
-<<<<<<< HEAD
-            # Call the setup_vectorstore method
-            self.setup_vectorstore(url_input, file_input)
-=======
             # Call the setup_vectorstore method with the retrieval_method
             self.setup_vectorstore(url_input, file_input, retrieval_method)
->>>>>>> 76656c57
             
             return "Content loaded successfully into memory."
         except Exception as e:
             return f"Error loading content: {str(e)}"
-<<<<<<< HEAD
-        
-    def setup_vectorstore(self, urls, files):
-=======
     
     def select_retriever(self, method):
         if method == "similarity":
@@ -175,7 +148,6 @@
             raise ValueError(f"Unknown retrieval method: {method}")
         
     def setup_vectorstore(self, urls, files, retrieval_method="similarity"):
->>>>>>> 76656c57
         docs = []
         # Check and process URLs if they are provided
         if urls and isinstance(urls, str):
@@ -204,11 +176,7 @@
                 if file_extension == '.txt':
                     docs.extend(TextLoader(file.name).load())
                 elif file_extension == '.pdf':
-<<<<<<< HEAD
-                    docs.extend(PyPDFLoader(file.name).load())
-=======
                     docs.extend(PyMuPDFLoader(file.name).load())
->>>>>>> 76656c57
                 elif file_extension == '.docx':
                     docs.extend(Docx2txtLoader(file.name).load())
         else:
@@ -220,22 +188,6 @@
         else:
             raise ValueError("No documents were loaded.")
 
-<<<<<<< HEAD
-        embedding_model = get_embedding_model(self.embedding_model_name)
-
-        self.vectorstore = FAISS.from_documents(
-            documents=doc_splits,
-            embedding=embedding_model,
-        )
-        self.retriever = self.vectorstore.as_retriever(search_kwargs={"k": self.num_similar_docs})
-
-    async def retrieve_context(self, query: str) -> List[Document]:
-        # Use run_in_executor to run the synchronous invoke method in a separate thread
-        loop = asyncio.get_event_loop()
-        docs = await loop.run_in_executor(None, self.retriever.invoke, query)
-        return docs
-
-=======
         # If using the custom embedding function for all-MiniLM-L6-v2
         if isinstance(self.embedding_model, CustomHuggingFaceEmbeddings):
             texts = [doc.page_content for doc in doc_splits]
@@ -258,7 +210,6 @@
         docs = await loop.run_in_executor(None, self.retriever.invoke, query)
         return docs
 
->>>>>>> 76656c57
     def generate_answer(self, state):
         context = state['context']
         question = state['question']
