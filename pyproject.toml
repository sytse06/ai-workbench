--- conflicted
+++ resolved
@@ -23,11 +23,8 @@
 faiss-cpu = "^1.8.0.post1"
 beautifulsoup4 = "^4.12.3"
 docx2txt = "^0.8"
-<<<<<<< HEAD
-=======
 pymupdf = "^1.24.10"
 pytesseract = "^0.3.13"
->>>>>>> 76656c57
 
 [tool.poetry.dev-dependencies]
 pytest = "^7.3.1"
